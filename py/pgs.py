'''Module to implement the projected Gauss-Seidel (pGS) algorithm.'''

import numpy as np
from poisson import residual, diagonalentry, pointresidual

__all__ = ['inactiveresidual', 'pgssweep']

def inactiveresidual(mesh, w, ell, phi, ireps=1.0e-10):
    '''Compute the values of the residual for w at nodes where the constraint
    is NOT active.  Note that where the constraint is active the residual F(w)
    in the complementarity problem is allowed to have any positive value, and
    only the residual at inactive nodes is relevant to convergence.'''
    F = residual(mesh, w, ell)
    F[w < phi + ireps] = np.minimum(F[w < phi + ireps], 0.0)
    return F

def pgssweep(mesh, w, ell, phi, forward=True, phieps=1.0e-10,
             printwarnings=False):
    '''Do in-place projected Gauss-Seidel sweep, over the interior points
    p=1,...,m, for the classical obstacle problem
        F(u)[v-u] = a(w,v-u) - <f,v-u> >= 0
    for all v in V^j.  Input iterate w is in V^j and ell is in V^j'.
    At each p, solves
        F(w + c psi_p)[psi_p] = 0
    for c, where F(w)[v] = a(w,v) - ell[v].  Thus
        c = - F(w)[psi_p] / a(psi_p,psi_p).
    The update of w guarantees admissibility (w[p] >= phi[p])
        w[p] <- max(w[p]+c,phi[p]).
    Functions pointresidual() and diagonalentry() in poisson.py evaluate
    F(w)[psi_p] and a(psi_p,psi_p), respectively.  Input mesh is of class
    MeshLevel1D.  Returns the number of pointwise feasibility violations.'''
    if forward:
        indices = range(1, mesh.m+1)    # 1,...,m
    else:
        indices = range(mesh.m, 0, -1)  # m,...,1
    infeascount = 0
    for p in indices:
        if w[p] < phi[p] - phieps:
            if printwarnings:
                print('WARNING: repairing nonfeasible w[%d]=%e < phi[%d]=%e on level %d (m=%d)' \
                      % (p, w[p], p, phi[p], mesh.j, mesh.m))
            w[p] = phi[p]
            infeascount += 1
<<<<<<< HEAD
        c = - pointresidual(mesh, w, ell, p) / diagonalentry(mesh, p)
        c = max(c,phi[p] - w[p])
        w[p] = w[p] + c
    mesh.WUincrement()
=======
        c = pointresidual(mesh, w, ell, p) / diagonalentry(mesh, p)
        w[p] = max(w[p] + c, phi[p])   # equivalent:  w[p] += max(c,phi[p]-w[p])
    mesh.WU += 1
>>>>>>> a97fb27d
    return infeascount<|MERGE_RESOLUTION|>--- conflicted
+++ resolved
@@ -41,14 +41,8 @@
                       % (p, w[p], p, phi[p], mesh.j, mesh.m))
             w[p] = phi[p]
             infeascount += 1
-<<<<<<< HEAD
         c = - pointresidual(mesh, w, ell, p) / diagonalentry(mesh, p)
         c = max(c,phi[p] - w[p])
         w[p] = w[p] + c
-    mesh.WUincrement()
-=======
-        c = pointresidual(mesh, w, ell, p) / diagonalentry(mesh, p)
-        w[p] = max(w[p] + c, phi[p])   # equivalent:  w[p] += max(c,phi[p]-w[p])
     mesh.WU += 1
->>>>>>> a97fb27d
     return infeascount